--- conflicted
+++ resolved
@@ -95,17 +95,10 @@
                    self._end_coop_prob)
 
     def strategy(self, opponent):
-<<<<<<< HEAD
         if not opponent.history:
-            return 'C'
-        if opponent.history[-1] == 'D':
-            return 'D'
-=======
-        if not self.history:
             return C
         if opponent.history[-1] == D:
             return D
->>>>>>> 72bd1bfa
         p = self._cooperation_probability()
         r = random.random()
         if r < p:
@@ -303,13 +296,8 @@
 
     def strategy(self, opponent):
         # Cooperate on the first move
-<<<<<<< HEAD
         if not len(opponent.history):
-            return 'C'
-=======
-        if not len(self.history):
-            return C
->>>>>>> 72bd1bfa
+            return C
         # Reciprocate cooperation
         if opponent.history[-1] == C:
             return C
