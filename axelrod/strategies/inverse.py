--- conflicted
+++ resolved
@@ -9,17 +9,11 @@
     name = 'Inverse'
     memory_depth = float('inf')  # Long memory
 
-<<<<<<< HEAD
     @staticmethod
     def strategy(opponent):
         """Looks at opponent history to see if they have defected.
 
         If so, player defection is inversely proportional to when this occurred.
-=======
-    def strategy(self, opponent):
-        """Looks at opponent history to see if they have defected. If so, player
-        defection is inversely proportional to when this occurred.
->>>>>>> 506def1c
         """
 
         index = next((index for index, value in enumerate(opponent.history, start=1) if value == 'D'), None)
