--- conflicted
+++ resolved
@@ -1,4 +1,3 @@
-import pathlib
 from distutils.version import LooseVersion
 import pathlib
 from typing import List, Union
@@ -6,10 +5,6 @@
 import matplotlib
 import matplotlib.pyplot as plt
 import matplotlib.transforms as transforms
-<<<<<<< HEAD
-=======
-import tqdm
->>>>>>> 0739d390
 from numpy import arange, median, nan_to_num
 import tqdm
 
