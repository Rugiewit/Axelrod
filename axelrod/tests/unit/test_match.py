--- conflicted
+++ resolved
@@ -1,23 +1,13 @@
+import unittest
 from collections import Counter
-import unittest
-<<<<<<< HEAD
 
 from hypothesis import example, given
 from hypothesis.strategies import floats, integers
-=======
-from collections import Counter
->>>>>>> 0739d390
 
 import axelrod as axl
 from axelrod.deterministic_cache import DeterministicCache
 from axelrod.random_ import RandomGenerator
 from axelrod.tests.property import games
-<<<<<<< HEAD
-
-=======
-from hypothesis import example, given
-from hypothesis.strategies import assume, floats, integers
->>>>>>> 0739d390
 
 C, D = axl.Action.C, axl.Action.D
 
