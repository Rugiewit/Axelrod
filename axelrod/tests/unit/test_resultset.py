import unittest
import csv
from collections import Counter
import pandas as pd
<<<<<<< HEAD
from axelrod.load_data_ import axl_filename
=======
from dask.dataframe.core import DataFrame
from numpy import mean, nanmedian, std

import axelrod as axl
>>>>>>> d4735cb2
from axelrod.result_set import create_counter_dict
from axelrod.tests.property import prob_end_tournaments, tournaments

from hypothesis import given, settings

C, D = axl.Action.C, axl.Action.D


class TestResultSet(unittest.TestCase):
    @classmethod
    def setUpClass(cls):

        cls.filename = axl_filename("test_outputs/test_results.csv")

        cls.players = [axl.Alternator(), axl.TitForTat(), axl.Defector()]
        cls.repetitions = 3
        cls.turns = 5
        cls.edges = [(0, 1), (0, 2), (1, 2)]

        cls.expected_match_lengths = [
            [[0, 5, 5], [5, 0, 5], [5, 5, 0]] for _ in range(3)
        ]

        cls.expected_scores = [[15, 15, 15], [17, 17, 17], [26, 26, 26]]

        cls.expected_wins = [[0, 0, 0], [0, 0, 0], [2, 2, 2]]

        cls.expected_normalised_scores = [
            [3 / 2 for _ in range(3)],
            [(13 / 5 + 4 / 5) / 2 for _ in range(3)],
            [(17 / 5 + 9 / 5) / 2 for _ in range(3)],
        ]

        cls.expected_ranking = [2, 1, 0]

        cls.expected_ranked_names = ["Defector", "Tit For Tat", "Alternator"]

        cls.expected_null_results_matrix = [
            [[0, 0, 0], [0, 0, 0], [0, 0, 0]],
            [[0, 0, 0], [0, 0, 0], [0, 0, 0]],
            [[0, 0, 0], [0, 0, 0], [0, 0, 0]],
        ]

        cls.expected_payoffs = [
            [[], [13 / 5 for _ in range(3)], [2 / 5 for _ in range(3)]],
            [[13 / 5 for _ in range(3)], [], [4 / 5 for _ in range(3)]],
            [[17 / 5 for _ in range(3)], [9 / 5 for _ in range(3)], []],
        ]

        cls.expected_score_diffs = [
            [[0.0, 0.0, 0.0], [0.0, 0.0, 0.0], [-3.0, -3.0, -3.0]],
            [[0.0, 0.0, 0.0], [0.0, 0.0, 0.0], [-1.0, -1.0, -1.0]],
            [[3.0, 3.0, 3.0], [1.0, 1.0, 1.0], [0.0, 0.0, 0.0]],
        ]

        cls.expected_payoff_diffs_means = [
            [0.0, 0.0, -3.0],
            [0.0, 0.0, -1.0],
            [3.0, 1.0, 0.0],
        ]

        # Recalculating to deal with numeric imprecision
        cls.expected_payoff_matrix = [
            [0, mean([13 / 5 for _ in range(3)]), mean([2 / 5 for _ in range(3)])],
            [mean([13 / 5 for _ in range(3)]), 0, mean([4 / 5 for _ in range(3)])],
            [mean([17 / 5 for _ in range(3)]), mean([9 / 5 for _ in range(3)]), 0],
        ]

        cls.expected_payoff_stddevs = [
            [0, std([13 / 5 for _ in range(3)]), std([2 / 5 for _ in range(3)])],
            [std([13 / 5 for _ in range(3)]), 0, std([4 / 5 for _ in range(3)])],
            [std([17 / 5 for _ in range(3)]), std([9 / 5 for _ in range(3)]), 0],
        ]

        cls.expected_cooperation = [[0, 9, 9], [9, 0, 3], [0, 0, 0]]

        cls.expected_initial_cooperation_count = [6, 6, 0]
        cls.expected_initial_cooperation_rate = [1, 1, 0]

        cls.expected_normalised_cooperation = [
            [0, mean([3 / 5 for _ in range(3)]), mean([3 / 5 for _ in range(3)])],
            [mean([3 / 5 for _ in range(3)]), 0, mean([1 / 5 for _ in range(3)])],
            [0, 0, 0],
        ]

        cls.expected_state_distribution = [
            [
                Counter(),
                Counter({(D, C): 6, (C, D): 6, (C, C): 3}),
                Counter({(C, D): 9, (D, D): 6}),
            ],
            [
                Counter({(D, C): 6, (C, D): 6, (C, C): 3}),
                Counter(),
                Counter({(D, D): 12, (C, D): 3}),
            ],
            [
                Counter({(D, C): 9, (D, D): 6}),
                Counter({(D, D): 12, (D, C): 3}),
                Counter(),
            ],
        ]

        cls.expected_normalised_state_distribution = [
            [
                Counter(),
                Counter({(D, C): 0.4, (C, D): 0.4, (C, C): 0.2}),
                Counter({(C, D): 0.6, (D, D): 0.4}),
            ],
            [
                Counter({(D, C): 0.4, (C, D): 0.4, (C, C): 0.2}),
                Counter(),
                Counter({(D, D): 0.8, (C, D): 0.2}),
            ],
            [
                Counter({(D, C): 0.6, (D, D): 0.4}),
                Counter({(D, D): 0.8, (D, C): 0.2}),
                Counter(),
            ],
        ]

        cls.expected_state_to_action_distribution = [
            [
                Counter(),
                Counter({((C, C), D): 3, ((C, D), D): 3, ((D, C), C): 6}),
                Counter({((C, D), D): 6, ((D, D), C): 6}),
            ],
            [
                Counter({((C, C), C): 3, ((D, C), C): 3, ((C, D), D): 6}),
                Counter(),
                Counter({((C, D), D): 3, ((D, D), D): 9}),
            ],
            [
                Counter({((D, C), D): 6, ((D, D), D): 6}),
                Counter({((D, C), D): 3, ((D, D), D): 9}),
                Counter(),
            ],
        ]

        cls.expected_normalised_state_to_action_distribution = [
            [
                Counter(),
                Counter({((C, C), D): 1, ((C, D), D): 1, ((D, C), C): 1}),
                Counter({((C, D), D): 1, ((D, D), C): 1}),
            ],
            [
                Counter({((C, C), C): 1, ((D, C), C): 1, ((C, D), D): 1}),
                Counter(),
                Counter({((C, D), D): 1, ((D, D), D): 1}),
            ],
            [
                Counter({((D, C), D): 1, ((D, D), D): 1}),
                Counter({((D, C), D): 1, ((D, D), D): 1}),
                Counter(),
            ],
        ]

        cls.expected_vengeful_cooperation = [
            [2 * element - 1 for element in row]
            for row in cls.expected_normalised_cooperation
        ]

        cls.expected_cooperating_rating = [18 / 30, 12 / 30, 0]

        cls.expected_good_partner_matrix = [[0, 3, 3], [3, 0, 3], [0, 0, 0]]

        cls.expected_good_partner_rating = [1.0, 1.0, 0]

        cls.expected_eigenjesus_rating = [0.5547001962252291, 0.8320502943378436, 0.0]

        cls.expected_eigenmoses_rating = [
            -0.4578520302117101,
            0.7311328098872432,
            0.5057828909101213,
        ]

    def test_init(self):
        rs = axl.ResultSet(
            self.filename, self.players, self.repetitions, progress_bar=False
        )
        self.assertEqual(rs.players, self.players)
        self.assertEqual(rs.num_players, len(self.players))

    def _clear_matrix(self, matrix):
        for i, row in enumerate(matrix):
            for j, _ in enumerate(row):
                 matrix[i][j] = 0

    def test_ne_vectors(self):
        rs_1 = axl.ResultSet(self.filename, self.players, self.repetitions)

        rs_2 = axl.ResultSet(self.filename, self.players, self.repetitions)

        # A different vector
        rs_2.eigenmoses_rating = (-1, -1, -1)

        self.assertNotEqual(rs_1, rs_2)

    def test_nan_vectors(self):
        rs_1 = axl.ResultSet(self.filename, self.players, self.repetitions)
        # Force a broken eigenmoses, by replacing vengeful_cooperation with
        # zeroes.
        self._clear_matrix(rs_1.vengeful_cooperation)
        rs_1.eigenmoses_rating = rs_1._build_eigenmoses_rating()

        rs_2 = axl.ResultSet(self.filename, self.players, self.repetitions)
        # Force a broken eigenmoses, by replacing vengeful_cooperation with
        # zeroes.
        self._clear_matrix(rs_2.vengeful_cooperation)
        rs_2.eigenmoses_rating = rs_2._build_eigenmoses_rating()

        self.assertEqual(rs_1, rs_2)

    def test_init_multiprocessing(self):
        rs = axl.ResultSet(
            self.filename,
            self.players,
            self.repetitions,
            progress_bar=False,
            processes=2,
        )
        self.assertEqual(rs.players, self.players)
        self.assertEqual(rs.num_players, len(self.players))

        rs = axl.ResultSet(
            self.filename,
            self.players,
            self.repetitions,
            progress_bar=False,
            processes=0,
        )
        self.assertEqual(rs.players, self.players)
        self.assertEqual(rs.num_players, len(self.players))

    def test_with_progress_bar(self):
        rs = axl.ResultSet(
            self.filename, self.players, self.repetitions, progress_bar=True
        )
        self.assertTrue(rs.progress_bar)
        self.assertEqual(rs.progress_bar.total, 25)
        self.assertEqual(rs.progress_bar.n, rs.progress_bar.total)

    def test_match_lengths(self):
        rs = axl.ResultSet(
            self.filename, self.players, self.repetitions, progress_bar=False
        )
        self.assertIsInstance(rs.match_lengths, list)
        self.assertEqual(len(rs.match_lengths), rs.repetitions)
        self.assertEqual(rs.match_lengths, self.expected_match_lengths)

        for rep in rs.match_lengths:
            self.assertIsInstance(rep, list)
            self.assertEqual(len(rep), len(self.players))

            for i, opp in enumerate(rep):
                self.assertIsInstance(opp, list)
                self.assertEqual(len(opp), len(self.players))

                for j, length in enumerate(opp):
                    if i == j:  # Specific test for example match setup
                        self.assertEqual(length, 0)
                    else:
                        self.assertEqual(length, self.turns)

    def test_scores(self):
        rs = axl.ResultSet(
            self.filename, self.players, self.repetitions, progress_bar=False
        )
        self.assertIsInstance(rs.scores, list)
        self.assertEqual(len(rs.scores), rs.num_players)
        self.assertEqual(rs.scores, self.expected_scores)

    def test_ranking(self):
        rs = axl.ResultSet(
            self.filename, self.players, self.repetitions, progress_bar=False
        )
        self.assertIsInstance(rs.ranking, list)
        self.assertEqual(len(rs.ranking), rs.num_players)
        self.assertEqual(rs.ranking, self.expected_ranking)

    def test_ranked_names(self):
        rs = axl.ResultSet(
            self.filename, self.players, self.repetitions, progress_bar=False
        )
        self.assertIsInstance(rs.ranked_names, list)
        self.assertEqual(len(rs.ranked_names), rs.num_players)
        self.assertEqual(rs.ranked_names, self.expected_ranked_names)

    def test_wins(self):
        rs = axl.ResultSet(
            self.filename, self.players, self.repetitions, progress_bar=False
        )
        self.assertIsInstance(rs.wins, list)
        self.assertEqual(len(rs.wins), rs.num_players)
        self.assertEqual(rs.wins, self.expected_wins)

    def test_normalised_scores(self):
        rs = axl.ResultSet(
            self.filename, self.players, self.repetitions, progress_bar=False
        )
        self.assertIsInstance(rs.normalised_scores, list)
        self.assertEqual(len(rs.normalised_scores), rs.num_players)
        self.assertEqual(rs.normalised_scores, self.expected_normalised_scores)

    def test_payoffs(self):
        rs = axl.ResultSet(
            self.filename, self.players, self.repetitions, progress_bar=False
        )
        self.assertIsInstance(rs.payoffs, list)
        self.assertEqual(len(rs.payoffs), rs.num_players)
        self.assertEqual(rs.payoffs, self.expected_payoffs)

    def test_payoff_matrix(self):
        rs = axl.ResultSet(
            self.filename, self.players, self.repetitions, progress_bar=False
        )
        self.assertIsInstance(rs.payoff_matrix, list)
        self.assertEqual(len(rs.payoff_matrix), rs.num_players)
        self.assertEqual(rs.payoff_matrix, self.expected_payoff_matrix)

    def test_score_diffs(self):
        rs = axl.ResultSet(
            self.filename, self.players, self.repetitions, progress_bar=False
        )
        self.assertIsInstance(rs.score_diffs, list)
        self.assertEqual(len(rs.score_diffs), rs.num_players)
        for i, row in enumerate(rs.score_diffs):
            for j, col in enumerate(row):
                for k, score in enumerate(col):
                    self.assertAlmostEqual(score, self.expected_score_diffs[i][j][k])

    def test_payoff_diffs_means(self):
        rs = axl.ResultSet(
            self.filename, self.players, self.repetitions, progress_bar=False
        )
        self.assertIsInstance(rs.payoff_diffs_means, list)
        self.assertEqual(len(rs.payoff_diffs_means), rs.num_players)
        for i, row in enumerate(rs.payoff_diffs_means):
            for j, col in enumerate(row):
                self.assertAlmostEqual(col, self.expected_payoff_diffs_means[i][j])

    def test_payoff_stddevs(self):
        rs = axl.ResultSet(
            self.filename, self.players, self.repetitions, progress_bar=False
        )
        self.assertIsInstance(rs.payoff_stddevs, list)
        self.assertEqual(len(rs.payoff_stddevs), rs.num_players)
        self.assertEqual(rs.payoff_stddevs, self.expected_payoff_stddevs)

    def test_cooperation(self):
        rs = axl.ResultSet(
            self.filename, self.players, self.repetitions, progress_bar=False
        )
        self.assertIsInstance(rs.cooperation, list)
        self.assertEqual(len(rs.cooperation), rs.num_players)
        self.assertEqual(rs.cooperation, self.expected_cooperation)

    def test_initial_cooperation_count(self):
        rs = axl.ResultSet(
            self.filename, self.players, self.repetitions, progress_bar=False
        )
        self.assertIsInstance(rs.initial_cooperation_count, list)
        self.assertEqual(len(rs.initial_cooperation_count), rs.num_players)
        self.assertEqual(
            rs.initial_cooperation_count, self.expected_initial_cooperation_count
        )

    def test_normalised_cooperation(self):
        rs = axl.ResultSet(
            self.filename, self.players, self.repetitions, progress_bar=False
        )
        self.assertIsInstance(rs.normalised_cooperation, list)
        self.assertEqual(len(rs.normalised_cooperation), rs.num_players)
        for i, row in enumerate(rs.normalised_cooperation):
            for j, col in enumerate(row):
                self.assertAlmostEqual(col, self.expected_normalised_cooperation[i][j])

    def test_initial_cooperation_rate(self):
        rs = axl.ResultSet(
            self.filename, self.players, self.repetitions, progress_bar=False
        )
        self.assertIsInstance(rs.initial_cooperation_rate, list)
        self.assertEqual(len(rs.initial_cooperation_rate), rs.num_players)
        self.assertEqual(
            rs.initial_cooperation_rate, self.expected_initial_cooperation_rate
        )

    def test_state_distribution(self):
        rs = axl.ResultSet(
            self.filename, self.players, self.repetitions, progress_bar=False
        )
        self.assertIsInstance(rs.state_distribution, list)
        self.assertEqual(len(rs.state_distribution), rs.num_players)
        self.assertEqual(rs.state_distribution, self.expected_state_distribution)

    def test_state_normalised_distribution(self):
        rs = axl.ResultSet(
            self.filename, self.players, self.repetitions, progress_bar=False
        )
        self.assertIsInstance(rs.normalised_state_distribution, list)
        self.assertEqual(len(rs.normalised_state_distribution), rs.num_players)
        self.assertEqual(
            rs.normalised_state_distribution,
            self.expected_normalised_state_distribution,
        )

    def test_state_to_action_distribution(self):
        rs = axl.ResultSet(
            self.filename, self.players, self.repetitions, progress_bar=False
        )
        self.assertIsInstance(rs.state_to_action_distribution, list)
        self.assertEqual(len(rs.state_to_action_distribution), rs.num_players)
        self.assertEqual(
            rs.state_to_action_distribution[1],
            self.expected_state_to_action_distribution[1],
        )

    def test_normalised_state_to_action_distribution(self):
        rs = axl.ResultSet(
            self.filename, self.players, self.repetitions, progress_bar=False
        )
        self.assertIsInstance(rs.normalised_state_to_action_distribution, list)
        self.assertEqual(
            len(rs.normalised_state_to_action_distribution), rs.num_players
        )
        self.assertEqual(
            rs.normalised_state_to_action_distribution,
            self.expected_normalised_state_to_action_distribution,
        )

    def test_vengeful_cooperation(self):
        rs = axl.ResultSet(
            self.filename, self.players, self.repetitions, progress_bar=False
        )
        self.assertIsInstance(rs.vengeful_cooperation, list)
        self.assertEqual(len(rs.vengeful_cooperation), rs.num_players)
        for i, row in enumerate(rs.vengeful_cooperation):
            for j, col in enumerate(row):
                self.assertAlmostEqual(col, self.expected_vengeful_cooperation[i][j])

    def test_cooperating_rating(self):
        rs = axl.ResultSet(
            self.filename, self.players, self.repetitions, progress_bar=False
        )
        self.assertIsInstance(rs.cooperating_rating, list)
        self.assertEqual(len(rs.cooperating_rating), rs.num_players)
        self.assertEqual(rs.cooperating_rating, self.expected_cooperating_rating)

    def test_good_partner_matrix(self):
        rs = axl.ResultSet(
            self.filename, self.players, self.repetitions, progress_bar=False
        )
        self.assertIsInstance(rs.good_partner_matrix, list)
        self.assertEqual(len(rs.good_partner_matrix), rs.num_players)
        self.assertEqual(rs.good_partner_matrix, self.expected_good_partner_matrix)

    def test_good_partner_rating(self):
        rs = axl.ResultSet(
            self.filename, self.players, self.repetitions, progress_bar=False
        )
        self.assertIsInstance(rs.good_partner_rating, list)
        self.assertEqual(len(rs.good_partner_rating), rs.num_players)
        self.assertEqual(rs.good_partner_rating, self.expected_good_partner_rating)

    def test_eigenjesus_rating(self):
        rs = axl.ResultSet(
            self.filename, self.players, self.repetitions, progress_bar=False
        )
        self.assertIsInstance(rs.eigenjesus_rating, list)
        self.assertEqual(len(rs.eigenjesus_rating), rs.num_players)
        for j, rate in enumerate(rs.eigenjesus_rating):
            self.assertAlmostEqual(rate, self.expected_eigenjesus_rating[j])

    def test_eigenmoses_rating(self):
        rs = axl.ResultSet(
            self.filename, self.players, self.repetitions, progress_bar=False
        )
        self.assertIsInstance(rs.eigenmoses_rating, list)
        self.assertEqual(len(rs.eigenmoses_rating), rs.num_players)
        for j, rate in enumerate(rs.eigenmoses_rating):
            self.assertAlmostEqual(rate, self.expected_eigenmoses_rating[j])

    def test_self_interaction_for_random_strategies(self):
        # Based on https://github.com/Axelrod-Python/Axelrod/issues/670
        # Note that the conclusion of #670 is incorrect and only includes one of
        # the copies of the strategy.
        axl.seed(0)
        players = [s() for s in axl.demo_strategies]
        tournament = axl.Tournament(players, repetitions=2, turns=5)
        results = tournament.play(progress_bar=False)
        self.assertEqual(results.payoff_diffs_means[-1][-1], 0.0)

    def test_equality(self):
        rs_sets = [
            axl.ResultSet(
                self.filename, self.players, self.repetitions, progress_bar=False
            )
            for _ in range(2)
        ]
        self.assertEqual(rs_sets[0], rs_sets[1])

        players = [s() for s in axl.demo_strategies]
        tournament = axl.Tournament(players, repetitions=2, turns=5)
        results = tournament.play(progress_bar=False)
        self.assertNotEqual(results, rs_sets[0])

    def test_summarise(self):
        rs = axl.ResultSet(
            self.filename, self.players, self.repetitions, progress_bar=False
        )
        sd = rs.summarise()

        self.assertEqual(len(sd), len(rs.players))
        self.assertEqual([str(player.Name) for player in sd], rs.ranked_names)
        self.assertEqual(
            [int(player.Rank) for player in sd], list(range(len(self.players)))
        )

        ranked_median_scores = [
            list(map(nanmedian, rs.normalised_scores))[i] for i in rs.ranking
        ]
        self.assertEqual(
            [float(player.Median_score) for player in sd], ranked_median_scores
        )

        ranked_cooperation_rating = [rs.cooperating_rating[i] for i in rs.ranking]
        self.assertEqual(
            [float(player.Cooperation_rating) for player in sd],
            ranked_cooperation_rating,
        )

        ranked_median_wins = [nanmedian(rs.wins[i]) for i in rs.ranking]
        self.assertEqual([float(player.Wins) for player in sd], ranked_median_wins)

        ranked_initial_coop_rates = [
            self.expected_initial_cooperation_rate[i] for i in rs.ranking
        ]
        self.assertEqual(
            [float(player.Initial_C_rate) for player in sd], ranked_initial_coop_rates
        )

        for player in sd:
            self.assertEqual(
                player.CC_rate + player.CD_rate + player.DC_rate + player.DD_rate, 1
            )
            for rate in [
                player.CC_to_C_rate,
                player.CD_to_C_rate,
                player.DC_to_C_rate,
                player.DD_to_C_rate,
            ]:
                self.assertLessEqual(rate, 1)
                self.assertGreaterEqual(rate, 0)

    # When converting Action to Enum, test coverage gap exposed from example in
    # docs/tutorial/getting_started/summarising_tournaments.rst
    def test_summarise_regression_test(self):
        players = [
            axl.Cooperator(),
            axl.Defector(),
            axl.TitForTat(),
            axl.Grudger(),
        ]
        tournament = axl.Tournament(players, turns=10, repetitions=3)
        results = tournament.play()

        summary = [
            (
                0,
                "Defector",
                2.6000000000000001,
                0.0,
                3.0,
                0.0,
                0.0,
                0.0,
                0.4000000000000001,
                0.6,
                0,
                0,
                0,
                0,
            ),
            (
                1,
                "Tit For Tat",
                2.3000000000000003,
                0.7,
                0.0,
                1.0,
                0.6666666666666666,
                0.03333333333333333,
                0.0,
                0.3,
                1.0,
                0,
                0,
                0,
            ),
            (
                2,
                "Grudger",
                2.3000000000000003,
                0.7,
                0.0,
                1.0,
                0.6666666666666666,
                0.03333333333333333,
                0.0,
                0.3,
                1.0,
                0,
                0,
                0,
            ),
            (
                3,
                "Cooperator",
                2.0,
                1.0,
                0.0,
                1.0,
                0.6666666666666666,
                0.3333333333333333,
                0.0,
                0.0,
                1.0,
                1.0,
                0,
                0,
            ),
        ]
        for outer_index, player in enumerate(results.summarise()):
            for inner_index, value in enumerate(player):
                if isinstance(value, str):
                    self.assertEqual(value, summary[outer_index][inner_index])
                else:
                    self.assertAlmostEqual(
                        value, summary[outer_index][inner_index], places=3
                    )

    def test_write_summary(self):
        rs = axl.ResultSet(
            self.filename, self.players, self.repetitions, progress_bar=False
        )
        rs.write_summary(filename=self.filename + ".summary")
        with open(self.filename + ".summary", "r") as csvfile:
            ranked_names = []
            csvreader = csv.reader(csvfile)
            for row in csvreader:
                ranked_names.append(row[1])
                self.assertEqual(len(row), 14)
        self.assertEqual(ranked_names[0], "Name")
        self.assertEqual(ranked_names[1:], rs.ranked_names)


class TestDecorator(unittest.TestCase):
    def test_update_progress_bar(self):
        method = lambda x: None
        self.assertEqual(axl.result_set.update_progress_bar(method)(1), None)


class TestResultSetSpatialStructure(TestResultSet):
    """
    Specific test for some spatial tournament.
    """

    @classmethod
    def setUpClass(cls):

<<<<<<< HEAD
        cls.filename = axl_filename("test_outputs", "test_results_spatial.csv")
        cls.players = [axelrod.Alternator(), axelrod.TitForTat(), axelrod.Defector()]
=======
        cls.filename = "test_outputs/test_results_spatial.csv"
        cls.players = [axl.Alternator(), axl.TitForTat(), axl.Defector()]
>>>>>>> d4735cb2
        cls.turns = 5
        cls.edges = [(0, 1), (0, 2)]

        cls.expected_match_lengths = [
            [[0, 5, 5], [5, 0, 0], [5, 0, 0]] for _ in range(3)
        ]

        cls.expected_scores = [[15, 15, 15], [13, 13, 13], [17, 17, 17]]

        cls.expected_wins = [[0, 0, 0], [0, 0, 0], [1, 1, 1]]

        cls.expected_normalised_scores = [
            [3 / 2 for _ in range(3)],
            [(13 / 5) for _ in range(3)],
            [(17 / 5) for _ in range(3)],
        ]

        cls.expected_ranking = [2, 1, 0]

        cls.expected_ranked_names = ["Defector", "Tit For Tat", "Alternator"]

        cls.expected_null_results_matrix = [
            [[0, 0, 0], [0, 0, 0], [0, 0, 0]],
            [[0, 0, 0], [0, 0, 0], [0, 0, 0]],
            [[0, 0, 0], [0, 0, 0], [0, 0, 0]],
        ]

        cls.expected_payoffs = [
            [[], [13 / 5 for _ in range(3)], [2 / 5 for _ in range(3)]],
            [[13 / 5 for _ in range(3)], [], []],
            [[17 / 5 for _ in range(3)], [], []],
        ]

        cls.expected_score_diffs = [
            [[0.0, 0.0, 0.0], [0.0, 0.0, 0.0], [-3.0, -3.0, -3.0]],
            [[0.0, 0.0, 0.0], [0.0, 0.0, 0.0], [0.0, 0.0, 0.0]],
            [[3.0, 3.0, 3.0], [0.0, 0.0, 0.0], [0.0, 0.0, 0.0]],
        ]

        cls.expected_payoff_diffs_means = [
            [0.0, 0.0, -3.0],
            [0.0, 0.0, 0.0],
            [3.0, 0.0, 0.0],
        ]

        # Recalculating to deal with numeric imprecision
        cls.expected_payoff_matrix = [
            [0, mean([13 / 5 for _ in range(3)]), mean([2 / 5 for _ in range(3)])],
            [mean([13 / 5 for _ in range(3)]), 0, 0],
            [mean([17 / 5 for _ in range(3)]), 0, 0],
        ]

        cls.expected_payoff_stddevs = [
            [0, std([13 / 5 for _ in range(3)]), std([2 / 5 for _ in range(3)])],
            [std([13 / 5 for _ in range(3)]), 0, 0],
            [std([17 / 5 for _ in range(3)]), 0, 0],
        ]

        cls.expected_cooperation = [[0, 9, 9], [9, 0, 0], [0, 0, 0]]

        cls.expected_normalised_cooperation = [
            [0, mean([3 / 5 for _ in range(3)]), mean([3 / 5 for _ in range(3)])],
            [mean([3 / 5 for _ in range(3)]), 0, 0],
            [0, 0, 0],
        ]

        cls.expected_initial_cooperation_count = [6, 3, 0]
        cls.expected_initial_cooperation_rate = [1, 1, 0]

        cls.expected_vengeful_cooperation = [
            [2 * element - 1 for element in row]
            for row in cls.expected_normalised_cooperation
        ]

        cls.expected_cooperating_rating = [18 / 30, 9 / 15, 0]

        cls.expected_good_partner_matrix = [[0, 3, 3], [3, 0, 0], [0, 0, 0]]

        cls.expected_good_partner_rating = [1.0, 1.0, 0.0]

        cls.expected_eigenjesus_rating = [0.447213595499958, 0.894427190999916, 0.0]

        cls.expected_eigenmoses_rating = [
            -0.32929277996907086,
            0.7683498199278325,
            0.5488212999484519,
        ]

        cls.expected_state_distribution = [
            [
                Counter(),
                Counter({(C, C): 3, (C, D): 6, (D, C): 6}),
                Counter({(C, D): 9, (D, D): 6}),
            ],
            [Counter({(C, C): 3, (C, D): 6, (D, C): 6}), Counter(), Counter()],
            [Counter({(D, C): 9, (D, D): 6}), Counter(), Counter()],
        ]

        cls.expected_normalised_state_distribution = [
            [
                Counter(),
                Counter({(C, C): 0.2, (C, D): 0.4, (D, C): 0.4}),
                Counter({(C, D): 0.6, (D, D): 0.4}),
            ],
            [Counter({(C, C): 0.2, (C, D): 0.4, (D, C): 0.4}), Counter(), Counter()],
            [Counter({(D, C): 0.6, (D, D): 0.4}), Counter(), Counter()],
        ]

        cls.expected_state_to_action_distribution = [
            [
                Counter(),
                Counter({((C, C), D): 3, ((C, D), D): 3, ((D, C), C): 6}),
                Counter({((C, D), D): 6, ((D, D), C): 6}),
            ],
            [
                Counter({((C, C), C): 3, ((D, C), C): 3, ((C, D), D): 6}),
                Counter(),
                Counter(),
            ],
            [Counter({((D, C), D): 6, ((D, D), D): 6}), Counter(), Counter()],
        ]

        cls.expected_normalised_state_to_action_distribution = [
            [
                Counter(),
                Counter({((C, C), D): 1.0, ((C, D), D): 1.0, ((D, C), C): 1.0}),
                Counter({((C, D), D): 1.0, ((D, D), C): 1.0}),
            ],
            [
                Counter({((C, C), C): 1.0, ((D, C), C): 1.0, ((C, D), D): 1.0}),
                Counter(),
                Counter(),
            ],
            [Counter({((D, C), D): 1.0, ((D, D), D): 1.0}), Counter(), Counter()],
        ]

    def test_match_lengths(self):
        """
        Overwriting match lengths test. This method, among other things, checks
        that if two players interacted the length of that interaction equals the
        number of turns.

        Implementing this for the round robin tournament meant checking the
        interactions between each strategy and the rest strategies of the
        tournament.

        In a spatial tournament we need to check that: The length of interaction
        of players-nodes that are end vertices of an edge is equal to the
        number of turns. Otherwise it is 0.
        """
        rs = axl.ResultSet(
            self.filename, self.players, self.repetitions, progress_bar=False
        )
        self.assertIsInstance(rs.match_lengths, list)
        self.assertEqual(len(rs.match_lengths), rs.repetitions)
        self.assertEqual(rs.match_lengths, self.expected_match_lengths)

        for rep in rs.match_lengths:
            self.assertIsInstance(rep, list)
            self.assertEqual(len(rep), len(self.players))

            for i, opp in enumerate(rep):
                self.assertIsInstance(opp, list)
                self.assertEqual(len(opp), len(self.players))

                for j, length in enumerate(opp):
                    edge = (i, j)
                    # Specific test for example match setup
                    if edge in self.edges or edge[::-1] in self.edges:
                        self.assertEqual(length, self.turns)
                    else:
                        self.assertEqual(length, 0)


class TestResultSetSpatialStructureTwo(TestResultSetSpatialStructure):
    @classmethod
    def setUpClass(cls):

        cls.filename = "test_outputs/test_results_spatial_two.csv"
        cls.players = [
            axl.Alternator(),
            axl.TitForTat(),
            axl.Defector(),
            axl.Cooperator(),
        ]
        cls.turns = 5
        cls.edges = [(0, 1), (2, 3)]

        cls.expected_match_lengths = [
            [[0, 5, 0, 0], [5, 0, 0, 0], [0, 0, 0, 5], [0, 0, 5, 0]] for _ in range(3)
        ]

        cls.expected_scores = [
            [13.0 for _ in range(3)],
            [13.0 for _ in range(3)],
            [25.0 for _ in range(3)],
            [0 for _ in range(3)],
        ]

        cls.expected_wins = [[0, 0, 0], [0, 0, 0], [1, 1, 1], [0, 0, 0]]

        cls.expected_normalised_scores = [
            [(13 / 5) for _ in range(3)],
            [(13 / 5) for _ in range(3)],
            [(25 / 5) for _ in range(3)],
            [0 for _ in range(3)],
        ]

        cls.expected_ranking = [2, 0, 1, 3]

        cls.expected_ranked_names = [
            "Defector",
            "Alternator",
            "Tit For Tat",
            "Cooperator",
        ]

        cls.expected_null_results_matrix = [
            [[0, 0, 0, 0], [0, 0, 0, 0], [0, 0, 0, 0], [0, 0, 0, 0]],
            [[0, 0, 0, 0], [0, 0, 0, 0], [0, 0, 0, 0], [0, 0, 0, 0]],
            [[0, 0, 0, 0], [0, 0, 0, 0], [0, 0, 0, 0], [0, 0, 0, 0]],
        ]

        cls.expected_payoffs = [
            [[], [13 / 5 for _ in range(3)], [], []],
            [[13 / 5 for _ in range(3)], [], [], []],
            [[], [], [], [25 / 5 for _ in range(3)]],
            [[], [], [0 for _ in range(3)], []],
        ]

        cls.expected_score_diffs = [
            [[0.0, 0.0, 0.0], [0.0, 0.0, 0.0], [0.0, 0.0, 0.0], [0.0, 0.0, 0.0]],
            [[0.0, 0.0, 0.0], [0.0, 0.0, 0.0], [0.0, 0.0, 0.0], [0.0, 0.0, 0.0]],
            [[0.0, 0.0, 0.0], [0.0, 0.0, 0.0], [0.0, 0.0, 0.0], [5.0, 5.0, 5.0]],
            [[0.0, 0.0, 0.0], [0.0, 0.0, 0.0], [-5.0, -5.0, -5.0], [0.0, 0.0, 0.0]],
        ]

        cls.expected_payoff_diffs_means = [
            [0.0, 0.0, 0.0, 0.0],
            [0.0, 0.0, 0.0, 0.0],
            [0.0, 0.0, 0.0, 5.0],
            [0.0, 0.0, -5.0, 0.0],
        ]

        # Recalculating to deal with numeric imprecision
        cls.expected_payoff_matrix = [
            [0, mean([13 / 5 for _ in range(3)]), 0, 0],
            [mean([13 / 5 for _ in range(3)]), 0, 0, 0],
            [0, 0, 0, mean([25 / 5 for _ in range(3)])],
            [0, 0, 0, 0],
        ]

        cls.expected_payoff_stddevs = [
            [0, std([13 / 5 for _ in range(3)]), 0, 0],
            [std([13 / 5 for _ in range(3)]), 0, 0, 0],
            [0, 0, 0, std([25 / 5 for _ in range(3)])],
            [0, 0, 0, 0],
        ]

        cls.expected_cooperation = [
            [0, 9, 0, 0],
            [9, 0, 0, 0],
            [0, 0, 0, 0],
            [0, 0, 15, 0],
        ]

        cls.expected_normalised_cooperation = [
            [0.0, mean([3 / 5 for _ in range(3)]), 0.0, 0.0],
            [mean([3 / 5 for _ in range(3)]), 0.0, 0.0, 0.0],
            [0.0, 0.0, 0.0, 0.0],
            [0.0, 0.0, mean([5 / 5 for _ in range(3)]), 0.0],
        ]

        cls.expected_initial_cooperation_count = [3.0, 3.0, 0, 3.0]
        cls.expected_initial_cooperation_rate = [1.0, 1.0, 0, 1.0]

        cls.expected_vengeful_cooperation = [
            [2 * element - 1 for element in row]
            for row in cls.expected_normalised_cooperation
        ]

        cls.expected_cooperating_rating = [18 / 30, 18 / 30, 0.0, 30 / 30]

        cls.expected_good_partner_matrix = [
            [0, 3, 0, 0],
            [3, 0, 0, 0],
            [0, 0, 0, 0],
            [0, 0, 3, 0],
        ]

        cls.expected_good_partner_rating = [1.0, 1.0, 0.0, 1.0]

        cls.expected_eigenjesus_rating = [
            0.7071067811865476,
            0.7071067811865476,
            0.0,
            0.0,
        ]

        cls.expected_eigenmoses_rating = [
            0.48505781033492573,
            0.48505781033492573,
            0.7090603855860735,
            0.1633132292825755,
        ]

        cls.expected_state_distribution = [
            [
                Counter(),
                Counter({(C, C): 3, (C, D): 6, (D, C): 6}),
                Counter(),
                Counter(),
            ],
            [
                Counter({(C, C): 3, (C, D): 6, (D, C): 6}),
                Counter(),
                Counter(),
                Counter(),
            ],
            [Counter(), Counter(), Counter(), Counter({(D, C): 15})],
            [Counter(), Counter(), Counter({(C, D): 15}), Counter()],
        ]

        cls.expected_normalised_state_distribution = [
            [
                Counter(),
                Counter({(C, C): 0.2, (C, D): 0.4, (D, C): 0.4}),
                Counter(),
                Counter(),
            ],
            [
                Counter({(C, C): 0.2, (C, D): 0.4, (D, C): 0.4}),
                Counter(),
                Counter(),
                Counter(),
            ],
            [Counter(), Counter(), Counter(), Counter({(D, C): 1.0})],
            [Counter(), Counter(), Counter({(C, D): 1.0}), Counter()],
        ]

        cls.expected_state_to_action_distribution = [
            [
                Counter(),
                Counter({((C, C), D): 3, ((C, D), D): 3, ((D, C), C): 6}),
                Counter(),
                Counter(),
            ],
            [
                Counter({((C, C), C): 3, ((D, C), C): 3, ((C, D), D): 6}),
                Counter(),
                Counter(),
                Counter(),
            ],
            [Counter(), Counter(), Counter(), Counter({((D, C), D): 12})],
            [Counter(), Counter(), Counter({((C, D), C): 12}), Counter()],
        ]

        cls.expected_normalised_state_to_action_distribution = [
            [
                Counter(),
                Counter({((C, C), D): 1.0, ((C, D), D): 1.0, ((D, C), C): 1.0}),
                Counter(),
                Counter(),
            ],
            [
                Counter({((C, C), C): 1.0, ((D, C), C): 1.0, ((C, D), D): 1.0}),
                Counter(),
                Counter(),
                Counter(),
            ],
            [Counter(), Counter(), Counter(), Counter({((D, C), D): 1.0})],
            [Counter(), Counter(), Counter({((C, D), C): 1.0}), Counter()],
        ]


class TestResultSetSpatialStructureThree(TestResultSetSpatialStructure):
    @classmethod
    def setUpClass(cls):

        cls.filename = "test_outputs/test_results_spatial_three.csv"
        cls.players = [
            axl.Alternator(),
            axl.TitForTat(),
            axl.Defector(),
            axl.Cooperator(),
        ]
        cls.turns = 5
        cls.edges = [(0, 0), (1, 1), (2, 2), (3, 3)]

        cls.expected_match_lengths = [
            [[5, 0, 0, 0], [0, 5, 0, 0], [0, 0, 5, 0], [0, 0, 0, 5]] for _ in range(3)
        ]

        cls.expected_scores = [[0 for _ in range(3)] for _ in range(4)]

        cls.expected_wins = [[0 for _ in range(3)] for _ in range(4)]

        cls.expected_normalised_scores = [[0 for _ in range(3)] for i in range(4)]

        cls.expected_ranking = [0, 1, 2, 3]

        cls.expected_ranked_names = [
            "Alternator",
            "Tit For Tat",
            "Defector",
            "Cooperator",
        ]

        cls.expected_null_results_matrix = [
            [[0, 0, 0, 0], [0, 0, 0, 0], [0, 0, 0, 0], [0, 0, 0, 0]],
            [[0, 0, 0, 0], [0, 0, 0, 0], [0, 0, 0, 0], [0, 0, 0, 0]],
            [[0, 0, 0, 0], [0, 0, 0, 0], [0, 0, 0, 0], [0, 0, 0, 0]],
        ]

        cls.expected_payoffs = [
            [[11 / 5 for _ in range(3)], [], [], []],
            [[], [15 / 5 for _ in range(3)], [], []],
            [[], [], [5 / 5 for _ in range(3)], []],
            [[], [], [], [15 / 5 for _ in range(3)]],
        ]

        cls.expected_score_diffs = [
            [[0.0 for _ in range(3)] for _ in range(4)] for _ in range(4)
        ]

        cls.expected_payoff_diffs_means = [[0.0 for _ in range(4)] for _ in range(4)]

        # Recalculating to deal with numeric imprecision
        cls.expected_payoff_matrix = [
            [mean([11 / 5 for _ in range(3)]), 0, 0, 0],
            [0, mean([15 / 5 for _ in range(3)]), 0, 0],
            [0, 0, mean([5 / 5 for _ in range(3)]), 0],
            [0, 0, 0, mean([15 / 5 for _ in range(3)])],
        ]

        cls.expected_payoff_stddevs = [
            [std([11 / 5 for _ in range(3)]), 0, 0, 0],
            [0, std([15 / 5 for _ in range(3)]), 0, 0],
            [0, 0, std([5 / 5 for _ in range(3)]), 0],
            [0, 0, 0, std([15 / 5 for _ in range(3)])],
        ]

        cls.expected_cooperation = [
            [9.0, 0, 0, 0],
            [0, 15.0, 0, 0],
            [0, 0, 0, 0],
            [0, 0, 0, 15.0],
        ]

        cls.expected_normalised_cooperation = [
            [mean([3 / 5 for _ in range(3)]), 0.0, 0.0, 0.0],
            [0.0, mean([5 / 5 for _ in range(3)]), 0.0, 0.0],
            [0.0, 0.0, 0.0, 0.0],
            [0.0, 0.0, 0.0, mean([5 / 5 for _ in range(3)])],
        ]

        cls.expected_initial_cooperation_count = [0, 0, 0, 0]
        cls.expected_initial_cooperation_rate = [0, 0, 0, 0]

        cls.expected_vengeful_cooperation = [
            [2 * element - 1 for element in row]
            for row in cls.expected_normalised_cooperation
        ]

        cls.expected_cooperating_rating = [0.0 for _ in range(4)]

        cls.expected_good_partner_matrix = [[0.0 for _ in range(4)] for _ in range(4)]

        cls.expected_good_partner_rating = [0.0 for _ in range(4)]

        cls.expected_eigenjesus_rating = [
            0.0009235301367282831,
            0.7071064796379986,
            0.0,
            0.7071064796379986,
        ]

        cls.expected_eigenmoses_rating = [
            0.4765940316018446,
            0.3985944056208427,
            0.6746133178770147,
            0.3985944056208427,
        ]

        cls.expected_state_distribution = [
            [Counter(), Counter(), Counter(), Counter()],
            [Counter(), Counter(), Counter(), Counter()],
            [Counter(), Counter(), Counter(), Counter()],
            [Counter(), Counter(), Counter(), Counter()],
        ]

        cls.expected_normalised_state_distribution = [
            [Counter(), Counter(), Counter(), Counter()],
            [Counter(), Counter(), Counter(), Counter()],
            [Counter(), Counter(), Counter(), Counter()],
            [Counter(), Counter(), Counter(), Counter()],
        ]

        cls.expected_state_to_action_distribution = [
            [Counter(), Counter(), Counter(), Counter()],
            [Counter(), Counter(), Counter(), Counter()],
            [Counter(), Counter(), Counter(), Counter()],
            [Counter(), Counter(), Counter(), Counter()],
        ]

        cls.expected_normalised_state_to_action_distribution = [
            [Counter(), Counter(), Counter(), Counter()],
            [Counter(), Counter(), Counter(), Counter()],
            [Counter(), Counter(), Counter(), Counter()],
            [Counter(), Counter(), Counter(), Counter()],
        ]

    def test_equality(self):
        """Overwriting for this particular case"""
        pass

    def test_summarise(self):
        """Overwriting for this particular case"""
        rs = axl.ResultSet(
            self.filename, self.players, self.repetitions, progress_bar=False
        )
        sd = rs.summarise()

        for player in sd:
            self.assertEqual(player.CC_rate, 0)
            self.assertEqual(player.CD_rate, 0)
            self.assertEqual(player.DC_rate, 0)
            self.assertEqual(player.DD_rate, 0)


class TestSummary(unittest.TestCase):
    """Separate test to check that summary always builds without failures"""

    @given(
        tournament=tournaments(min_size=2, max_size=5, max_turns=5, max_repetitions=3)
    )
    @settings(max_examples=5)
    def test_summarise_without_failure(self, tournament):
        results = tournament.play(progress_bar=False)
        sd = results.summarise()
        self.assertIsInstance(sd, list)

        for player in sd:
            # round for numerical error
            total_rate = round(
                player.CC_rate + player.CD_rate + player.DC_rate + player.DD_rate, 3
            )
            self.assertTrue(total_rate in [0, 1])
            self.assertTrue(0 <= player.Initial_C_rate <= 1)


class TestCreateCounterDict(unittest.TestCase):
    """Separate test for a helper function"""

    def test_basic_use(self):
        key_map = {"Col 1": "Var 1", "Col 2": "Var 2"}
        df = pd.DataFrame(
            {"Col 1": [10, 20, 30], "Col 2": [1, 2, 0]}, index=[[5, 6, 7], [1, 2, 3]]
        )
        self.assertEqual(
            create_counter_dict(df, 6, 2, key_map), Counter({"Var 1": 20, "Var 2": 2})
        )
        self.assertEqual(create_counter_dict(df, 7, 3, key_map), Counter({"Var 1": 30}))<|MERGE_RESOLUTION|>--- conflicted
+++ resolved
@@ -2,14 +2,11 @@
 import csv
 from collections import Counter
 import pandas as pd
-<<<<<<< HEAD
-from axelrod.load_data_ import axl_filename
-=======
 from dask.dataframe.core import DataFrame
 from numpy import mean, nanmedian, std
 
 import axelrod as axl
->>>>>>> d4735cb2
+from axelrod.load_data_ import axl_filename
 from axelrod.result_set import create_counter_dict
 from axelrod.tests.property import prob_end_tournaments, tournaments
 
@@ -22,7 +19,7 @@
     @classmethod
     def setUpClass(cls):
 
-        cls.filename = axl_filename("test_outputs/test_results.csv")
+        cls.filename = axl_filename("test_outputs", "test_results.csv")
 
         cls.players = [axl.Alternator(), axl.TitForTat(), axl.Defector()]
         cls.repetitions = 3
@@ -196,7 +193,7 @@
     def _clear_matrix(self, matrix):
         for i, row in enumerate(matrix):
             for j, _ in enumerate(row):
-                 matrix[i][j] = 0
+                matrix[i][j] = 0
 
     def test_ne_vectors(self):
         rs_1 = axl.ResultSet(self.filename, self.players, self.repetitions)
@@ -680,13 +677,8 @@
     @classmethod
     def setUpClass(cls):
 
-<<<<<<< HEAD
         cls.filename = axl_filename("test_outputs", "test_results_spatial.csv")
-        cls.players = [axelrod.Alternator(), axelrod.TitForTat(), axelrod.Defector()]
-=======
-        cls.filename = "test_outputs/test_results_spatial.csv"
         cls.players = [axl.Alternator(), axl.TitForTat(), axl.Defector()]
->>>>>>> d4735cb2
         cls.turns = 5
         cls.edges = [(0, 1), (0, 2)]
 
@@ -865,7 +857,7 @@
     @classmethod
     def setUpClass(cls):
 
-        cls.filename = "test_outputs/test_results_spatial_two.csv"
+        cls.filename = axl_filename("test_outputs", "test_results_spatial_two.csv")
         cls.players = [
             axl.Alternator(),
             axl.TitForTat(),
@@ -1066,7 +1058,7 @@
     @classmethod
     def setUpClass(cls):
 
-        cls.filename = "test_outputs/test_results_spatial_three.csv"
+        cls.filename = axl_filename("test_outputs", "test_results_spatial_three.csv")
         cls.players = [
             axl.Alternator(),
             axl.TitForTat(),
