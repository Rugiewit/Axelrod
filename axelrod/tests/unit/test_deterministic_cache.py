import unittest
import os
import pickle

<<<<<<< HEAD
from axelrod import Action, Defector, DeterministicCache, Random, TitForTat
from axelrod.load_data_ import axl_filename
=======
import axelrod as axl
>>>>>>> d4735cb2

C, D = axl.Action.C, axl.Action.D


class TestDeterministicCache(unittest.TestCase):
    @classmethod
    def setUpClass(cls):
        cls.test_key = (axl.TitForTat(), axl.Defector())
        cls.test_value = [(C, D), (D, D), (D, D)]
        cls.test_save_file = axl_filename("test_outputs", "test_cache_save.txt")
        cls.test_load_file = axl_filename("test_outputs", "test_cache_load.txt")
        test_data_to_pickle = {("Tit For Tat", "Defector"): [(C, D), (D, D), (D, D)]}
        cls.test_pickle = pickle.dumps(test_data_to_pickle)

        with open(cls.test_load_file, "wb") as f:
            f.write(cls.test_pickle)

    @classmethod
    def tearDownClass(cls):
        os.remove(cls.test_save_file)
        os.remove(cls.test_load_file)

    def setUp(self):
        self.cache = axl.DeterministicCache()

    def test_basic_init(self):
        self.assertTrue(self.cache.mutable)

    def test_init_from_file(self):
        loaded_cache = axl.DeterministicCache(file_name=self.test_load_file)
        self.assertEqual(loaded_cache[self.test_key], self.test_value)

    def test_setitem(self):
        self.cache[self.test_key] = self.test_value
        self.assertEqual(self.cache[self.test_key], self.test_value)

    def test_setitem_invalid_key_not_tuple(self):
        invalid_key = "test"
        with self.assertRaises(ValueError):
            self.cache[invalid_key] = self.test_value

    def test_setitem_invalid_key_first_two_elements_not_player(self):
        invalid_key = ("test", "test")
        with self.assertRaises(ValueError):
            self.cache[invalid_key] = self.test_value

        invalid_key = (axl.TitForTat(), "test")
        with self.assertRaises(ValueError):
            self.cache[invalid_key] = self.test_value

        invalid_key = ("test", axl.TitForTat())
        with self.assertRaises(ValueError):
            self.cache[invalid_key] = self.test_value

    def test_setitem_invalid_key_too_many_players(self):
        invalid_key = (axl.TitForTat(), axl.TitForTat(), axl.TitForTat())
        with self.assertRaises(ValueError):
            self.cache[invalid_key] = self.test_value

    def test_setitem_invalid_key_stochastic_player(self):
        invalid_key = (axl.Random(), axl.TitForTat())
        with self.assertRaises(ValueError):
            self.cache[invalid_key] = self.test_value

        invalid_key = (axl.TitForTat(), axl.Random())
        with self.assertRaises(ValueError):
            self.cache[invalid_key] = self.test_value

    def test_setitem_invalid_value_not_list(self):
        with self.assertRaises(ValueError):
            self.cache[self.test_key] = 5

    def test_setitem_with_immutable_cache(self):
        self.cache.mutable = False
        with self.assertRaises(ValueError):
            self.cache[self.test_key] = self.test_value

    def test_save(self):
        self.cache[self.test_key] = self.test_value
        self.cache.save(self.test_save_file)
        with open(self.test_save_file, "rb") as f:
            text = f.read()
        self.assertEqual(text, self.test_pickle)

    def test_load(self):
        self.cache.load(self.test_load_file)
        self.assertEqual(self.cache[self.test_key], self.test_value)

    def test_load_error_for_inccorect_format(self):
        filename = axl_filename("test_outputs", "test.cache")
        with open(filename, "wb") as io:
            pickle.dump(range(5), io)

        with self.assertRaises(ValueError):
            self.cache.load(filename)

    def test_del_item(self):
        self.cache[self.test_key] = self.test_value
        self.assertTrue(self.test_key in self.cache)
        del self.cache[self.test_key]
        self.assertFalse(self.test_key in self.cache)<|MERGE_RESOLUTION|>--- conflicted
+++ resolved
@@ -2,12 +2,8 @@
 import os
 import pickle
 
-<<<<<<< HEAD
-from axelrod import Action, Defector, DeterministicCache, Random, TitForTat
+import axelrod as axl
 from axelrod.load_data_ import axl_filename
-=======
-import axelrod as axl
->>>>>>> d4735cb2
 
 C, D = axl.Action.C, axl.Action.D
 
